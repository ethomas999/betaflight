--- conflicted
+++ resolved
@@ -22,21 +22,8 @@
 
 #include "common/color.h"
 #include "light_ws2811strip.h"
+#include "nvic.h"
 #include "dma.h"
-#include "nvic.h"
-<<<<<<< HEAD
-#include "dma.h"
-
-#ifdef LED_STRIP
-
-static void WS2811_DMA_IRQHandler(dmaChannelDescriptor_t *descriptor)
-{
-    if (DMA_GET_FLAG_STATUS(descriptor, DMA_IT_TCIF)) {
-        ws2811LedDataTransferInProgress = 0;
-        DMA_Cmd(descriptor->stream, DISABLE);
-        TIM_DMACmd(TIM5, TIM_DMA_CC1, DISABLE);
-        DMA_CLEAR_FLAG(descriptor, DMA_IT_TCIF);
-=======
 #include "io.h"
 #include "system.h"
 #include "rcc.h"
@@ -49,10 +36,8 @@
 #define WS2811_TIMER                    TIM5
 #define WS2811_DMA_HANDLER_IDENTIFER    DMA1_ST2_HANDLER
 #define WS2811_DMA_STREAM               DMA1_Stream2
-#define WS2811_DMA_FLAG                 DMA_FLAG_TCIF2
 #define WS2811_DMA_IT                   DMA_IT_TCIF2
 #define WS2811_DMA_CHANNEL              DMA_Channel_6
-#define WS2811_DMA_IRQ                  DMA1_Stream2_IRQn
 #define WS2811_TIMER_CHANNEL            TIM_Channel_1
 #endif
 
@@ -60,14 +45,13 @@
 static uint16_t timDMASource = 0;
 bool ws2811Initialised = false;
 
-void ws2811DMAHandler(DMA_Stream_TypeDef *stream)
+static void WS2811_DMA_IRQHandler(dmaChannelDescriptor_t *descriptor)
 {
-    if (DMA_GetFlagStatus(stream, WS2811_DMA_FLAG)) {
+    if (DMA_GET_FLAG_STATUS(descriptor, DMA_IT_TCIF)) {
         ws2811LedDataTransferInProgress = 0;
-        DMA_ClearITPendingBit(stream, WS2811_DMA_IT);
-        DMA_Cmd(stream, DISABLE);
-        TIM_DMACmd(WS2811_TIMER, timDMASource, DISABLE);
->>>>>>> af1ce202
+        DMA_Cmd(descriptor->stream, DISABLE);
+        TIM_DMACmd(TIM5, TIM_DMA_CC1, DISABLE);
+        DMA_CLEAR_FLAG(descriptor, DMA_IT_TCIF);
     }
 }
 
@@ -143,8 +127,6 @@
     TIM_CCxCmd(WS2811_TIMER, WS2811_TIMER_CHANNEL, TIM_CCx_Enable);
     TIM_Cmd(WS2811_TIMER, ENABLE);
 
-    dmaSetHandler(WS2811_DMA_HANDLER_IDENTIFER, ws2811DMAHandler);
-
     /* configure DMA */
     DMA_Cmd(WS2811_DMA_STREAM, DISABLE);            
     DMA_DeInit(WS2811_DMA_STREAM);
@@ -165,26 +147,14 @@
     DMA_InitStructure.DMA_MemoryBurst = DMA_MemoryBurst_Single;
     DMA_InitStructure.DMA_PeripheralBurst = DMA_PeripheralBurst_Single;
 
-    
-    RCC_AHB1PeriphClockCmd(RCC_AHB1Periph_DMA1, ENABLE);    
     DMA_Init(WS2811_DMA_STREAM, &DMA_InitStructure);
 
-<<<<<<< HEAD
-    dmaSetHandler(DMA1_ST2_HANDLER, WS2811_DMA_IRQHandler, NVIC_PRIO_WS2811_DMA, 0);
-=======
     DMA_ITConfig(WS2811_DMA_STREAM, DMA_IT_TC, ENABLE);
     DMA_ClearITPendingBit(WS2811_DMA_STREAM, WS2811_DMA_IT);              
-    
-    NVIC_InitTypeDef NVIC_InitStructure;
-
-    NVIC_InitStructure.NVIC_IRQChannel = WS2811_DMA_IRQ;
-    NVIC_InitStructure.NVIC_IRQChannelPreemptionPriority = NVIC_PRIORITY_BASE(NVIC_PRIO_WS2811_DMA);
-    NVIC_InitStructure.NVIC_IRQChannelSubPriority = NVIC_PRIORITY_SUB(NVIC_PRIO_WS2811_DMA);
-    NVIC_InitStructure.NVIC_IRQChannelCmd = ENABLE;
-    NVIC_Init(&NVIC_InitStructure);
-
+ 
+    dmaSetHandler(WS2811_DMA_HANDLER_IDENTIFER, WS2811_DMA_IRQHandler, NVIC_PRIO_WS2811_DMA, 0);
+   
     ws2811Initialised = true;
->>>>>>> af1ce202
     setStripColor(&hsv_white);
     ws2811UpdateStrip();
 }
