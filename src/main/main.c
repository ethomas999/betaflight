/*
 * This file is part of Cleanflight.
 *
 * Cleanflight is free software: you can redistribute it and/or modify
 * it under the terms of the GNU General Public License as published by
 * the Free Software Foundation, either version 3 of the License, or
 * (at your option) any later version.
 *
 * Cleanflight is distributed in the hope that it will be useful,
 * but WITHOUT ANY WARRANTY; without even the implied warranty of
 * MERCHANTABILITY or FITNESS FOR A PARTICULAR PURPOSE.  See the
 * GNU General Public License for more details.
 *
 * You should have received a copy of the GNU General Public License
 * along with Cleanflight.  If not, see <http://www.gnu.org/licenses/>.
 */

#include <stdbool.h>
#include <stdint.h>
#include <string.h>
#include <math.h>

#include "platform.h"

#include "common/axis.h"
#include "common/color.h"
#include "common/maths.h"
#include "common/printf.h"

#include "drivers/nvic.h"

#include "drivers/sensor.h"
#include "drivers/system.h"
#include "drivers/dma.h"
#include "drivers/gpio.h"
#include "drivers/io.h"
#include "drivers/light_led.h"
#include "drivers/sound_beeper.h"
#include "drivers/timer.h"
#include "drivers/serial.h"
#include "drivers/serial_softserial.h"
#include "drivers/serial_uart.h"
#include "drivers/accgyro.h"
#include "drivers/compass.h"
#include "drivers/pwm_mapping.h"
#include "drivers/pwm_rx.h"
#include "drivers/pwm_output.h"
#include "drivers/adc.h"
#include "drivers/bus_i2c.h"
#include "drivers/bus_spi.h"
#include "drivers/inverter.h"
#include "drivers/flash_m25p16.h"
#include "drivers/sonar_hcsr04.h"
#include "drivers/sdcard.h"
#include "drivers/usb_io.h"
#include "drivers/transponder_ir.h"
#include "drivers/io.h"
#include "drivers/exti.h"
#include "drivers/vtx_soft_spi_rtc6705.h"

#ifdef USE_BST
#include "bus_bst.h"
#endif

#include "rx/rx.h"
#include "rx/spektrum.h"

#include "io/beeper.h"
#include "io/serial.h"
#include "io/flashfs.h"
#include "io/gps.h"
#include "io/motors.h"
#include "io/servos.h"
#include "fc/rc_controls.h"
#include "io/gimbal.h"
#include "io/ledstrip.h"
#include "io/display.h"
#include "io/asyncfatfs/asyncfatfs.h"
#include "io/serial_cli.h"
#include "io/serial_msp.h"
#include "io/transponder_ir.h"
#include "io/osd.h"
#include "io/vtx.h"

#include "scheduler/scheduler.h"

#include "sensors/sensors.h"
#include "sensors/sonar.h"
#include "sensors/barometer.h"
#include "sensors/compass.h"
#include "sensors/acceleration.h"
#include "sensors/gyro.h"
#include "sensors/battery.h"
#include "sensors/boardalignment.h"
#include "sensors/initialisation.h"

#include "telemetry/telemetry.h"
#include "blackbox/blackbox.h"

#include "flight/pid.h"
#include "flight/imu.h"
#include "flight/mixer.h"
#include "flight/failsafe.h"
#include "flight/navigation.h"

#include "fc/runtime_config.h"

#include "config/config.h"
#include "config/config_eeprom.h"
#include "config/config_profile.h"
#include "config/config_master.h"
#include "config/feature.h"

#define LOOPTIME_SUSPEND_TIME 3  // Prevent too long busy wait times

#ifdef USE_HARDWARE_REVISION_DETECTION
#include "hardware_revision.h"
#endif

#include "build/build_config.h"
#include "build/debug.h"

extern uint8_t motorControlEnable;

#ifdef SOFTSERIAL_LOOPBACK
serialPort_t *loopbackPort;
#endif


typedef enum {
    SYSTEM_STATE_INITIALISING   = 0,
    SYSTEM_STATE_CONFIG_LOADED  = (1 << 0),
    SYSTEM_STATE_SENSORS_READY  = (1 << 1),
    SYSTEM_STATE_MOTORS_READY   = (1 << 2),
    SYSTEM_STATE_TRANSPONDER_ENABLED = (1 << 3),
    SYSTEM_STATE_READY          = (1 << 7)
} systemState_e;

static uint8_t systemState = SYSTEM_STATE_INITIALISING;

void init(void)
{
    printfSupportInit();

    initEEPROM();

    ensureEEPROMContainsValidData();
    readEEPROM();

    systemState |= SYSTEM_STATE_CONFIG_LOADED;

    systemInit();

    //i2cSetOverclock(masterConfig.i2c_overclock);

    // initialize IO (needed for all IO operations)
    IOInitGlobal();

    debugMode = masterConfig.debug_mode;

#ifdef USE_HARDWARE_REVISION_DETECTION
    detectHardwareRevision();
#endif

    // Latch active features to be used for feature() in the remainder of init().
    latchActiveFeatures();

#ifdef ALIENFLIGHTF3
    ledInit(hardwareRevision == AFF3_REV_1 ? false : true);
#else
    ledInit(false);
#endif
    LED2_ON;

#ifdef USE_EXTI
    EXTIInit();
#endif

#if defined(BUTTONS)
    gpio_config_t buttonAGpioConfig = {
        BUTTON_A_PIN,
        Mode_IPU,
        Speed_2MHz
    };
    gpioInit(BUTTON_A_PORT, &buttonAGpioConfig);

    gpio_config_t buttonBGpioConfig = {
        BUTTON_B_PIN,
        Mode_IPU,
        Speed_2MHz
    };
    gpioInit(BUTTON_B_PORT, &buttonBGpioConfig);

    // Check status of bind plug and exit if not active
    delayMicroseconds(10);  // allow GPIO configuration to settle

    if (!isMPUSoftReset()) {
        uint8_t secondsRemaining = 5;
        bool bothButtonsHeld;
        do {
            bothButtonsHeld = !digitalIn(BUTTON_A_PORT, BUTTON_A_PIN) && !digitalIn(BUTTON_B_PORT, BUTTON_B_PIN);
            if (bothButtonsHeld) {
                if (--secondsRemaining == 0) {
                    resetEEPROM();
                    systemReset();
                }
                delay(1000);
                LED0_TOGGLE;
            }
        } while (bothButtonsHeld);
    }
#endif

#ifdef SPEKTRUM_BIND
    if (feature(FEATURE_RX_SERIAL)) {
        switch (masterConfig.rxConfig.serialrx_provider) {
            case SERIALRX_SPEKTRUM1024:
            case SERIALRX_SPEKTRUM2048:
                // Spektrum satellite binding if enabled on startup.
                // Must be called before that 100ms sleep so that we don't lose satellite's binding window after startup.
                // The rest of Spektrum initialization will happen later - via spektrumInit()
                spektrumBind(&masterConfig.rxConfig);
                break;
        }
    }
#endif

    delay(100);

    timerInit();  // timer must be initialized before any channel is allocated

    dmaInit();

#if defined(AVOID_UART2_FOR_PWM_PPM)
    serialInit(&masterConfig.serialConfig, feature(FEATURE_SOFTSERIAL),
            feature(FEATURE_RX_PPM) || feature(FEATURE_RX_PARALLEL_PWM) ? SERIAL_PORT_USART2 : SERIAL_PORT_NONE);
#elif defined(AVOID_UART3_FOR_PWM_PPM)
    serialInit(&masterConfig.serialConfig, feature(FEATURE_SOFTSERIAL),
            feature(FEATURE_RX_PPM) || feature(FEATURE_RX_PARALLEL_PWM) ? SERIAL_PORT_USART3 : SERIAL_PORT_NONE);
#else
    serialInit(&masterConfig.serialConfig, feature(FEATURE_SOFTSERIAL), SERIAL_PORT_NONE);
#endif

    mixerInit(masterConfig.mixerMode, masterConfig.customMotorMixer);
#ifdef USE_SERVOS
    servoInit(masterConfig.customServoMixer);
#endif

    drv_pwm_config_t pwm_params;
    memset(&pwm_params, 0, sizeof(pwm_params));

#ifdef SONAR
    if (feature(FEATURE_SONAR)) {
        const sonarHardware_t *sonarHardware = sonarGetHardwareConfiguration(masterConfig.batteryConfig.currentMeterType);
        if (sonarHardware) {
            pwm_params.useSonar = true;
            pwm_params.sonarIOConfig.triggerTag = sonarHardware->triggerTag;
            pwm_params.sonarIOConfig.echoTag = sonarHardware->echoTag;
        }
    }
#endif

    // when using airplane/wing mixer, servo/motor outputs are remapped
    if (masterConfig.mixerMode == MIXER_AIRPLANE || masterConfig.mixerMode == MIXER_FLYING_WING || masterConfig.mixerMode == MIXER_CUSTOM_AIRPLANE)
        pwm_params.airplane = true;
    else
        pwm_params.airplane = false;
#if defined(USE_UART2) && defined(STM32F10X)
    pwm_params.useUART2 = doesConfigurationUsePort(SERIAL_PORT_USART2);
#endif
#ifdef STM32F303xC
    pwm_params.useUART2 = doesConfigurationUsePort(SERIAL_PORT_USART2);
    pwm_params.useUART3 = doesConfigurationUsePort(SERIAL_PORT_USART3);
#endif
#if defined(USE_UART2) && defined(STM32F40_41xxx)
    pwm_params.useUART2 = doesConfigurationUsePort(SERIAL_PORT_USART2);
#endif
#if defined(USE_UART6) && defined(STM32F40_41xxx)
    pwm_params.useUART6 = doesConfigurationUsePort(SERIAL_PORT_USART6);
#endif
    pwm_params.useVbat = feature(FEATURE_VBAT);
    pwm_params.useSoftSerial = feature(FEATURE_SOFTSERIAL);
    pwm_params.useParallelPWM = feature(FEATURE_RX_PARALLEL_PWM);
    pwm_params.useRSSIADC = feature(FEATURE_RSSI_ADC);
    pwm_params.useCurrentMeterADC = feature(FEATURE_CURRENT_METER)
        && masterConfig.batteryConfig.currentMeterType == CURRENT_SENSOR_ADC;
    pwm_params.useLEDStrip = feature(FEATURE_LED_STRIP);
    pwm_params.usePPM = feature(FEATURE_RX_PPM);
    pwm_params.useSerialRx = feature(FEATURE_RX_SERIAL);

#ifdef USE_SERVOS
    pwm_params.useServos = isMixerUsingServos();
    pwm_params.useChannelForwarding = feature(FEATURE_CHANNEL_FORWARDING);
    pwm_params.servoCenterPulse = masterConfig.servoConfig.servoCenterPulse;
    pwm_params.servoPwmRate = masterConfig.servoConfig.servoPwmRate;
#endif

    bool use_unsyncedPwm = masterConfig.motorConfig.useUnsyncedPwm || masterConfig.motorConfig.motorPwmProtocol == PWM_TYPE_CONVENTIONAL || masterConfig.motorConfig.motorPwmProtocol == PWM_TYPE_BRUSHED;

    // Configurator feature abused for enabling Fast PWM
    pwm_params.useFastPwm = (masterConfig.motorConfig.motorPwmProtocol != PWM_TYPE_CONVENTIONAL && masterConfig.motorConfig.motorPwmProtocol != PWM_TYPE_BRUSHED);
    pwm_params.pwmProtocolType = masterConfig.motorConfig.motorPwmProtocol;
    pwm_params.motorPwmRate = use_unsyncedPwm ? masterConfig.motorConfig.motorPwmRate : 0;
    pwm_params.idlePulse = masterConfig.motorConfig.mincommand;
    if (feature(FEATURE_3D))
        pwm_params.idlePulse = masterConfig.flight3DConfig.neutral3d;

    if (masterConfig.motorConfig.motorPwmProtocol == PWM_TYPE_BRUSHED) {
        featureClear(FEATURE_3D);
        pwm_params.idlePulse = 0; // brushed motors
    }
#ifdef CC3D
    pwm_params.useBuzzerP6 = masterConfig.use_buzzer_p6 ? true : false;
#endif
#ifndef SKIP_RX_PWM_PPM
    pwmRxInit(masterConfig.inputFilteringMode);
#endif

    // pwmInit() needs to be called as soon as possible for ESC compatibility reasons
    pwmOutputConfiguration_t *pwmOutputConfiguration = pwmInit(&pwm_params);

    mixerUsePWMOutputConfiguration(pwmOutputConfiguration, use_unsyncedPwm);

    systemState |= SYSTEM_STATE_MOTORS_READY;

#ifdef BEEPER
    beeperConfig_t beeperConfig = {
        .ioTag = IO_TAG(BEEPER),
#ifdef BEEPER_INVERTED
        .isOD = false,
        .isInverted = true
#else
        .isOD = true,
        .isInverted = false
#endif
    };
#ifdef NAZE
    if (hardwareRevision >= NAZE32_REV5) {
        // naze rev4 and below used opendrain to PNP for buzzer. Rev5 and above use PP to NPN.
        beeperConfig.isOD = false;
        beeperConfig.isInverted = true;
    }
#endif
/* temp until PGs are implemented. */
#ifdef BLUEJAYF4
    if (hardwareRevision <= BJF4_REV2) {
        beeperConfig.ioTag = IO_TAG(BEEPER_OPT);
    }
#endif
#ifdef CC3D
    if (masterConfig.use_buzzer_p6 == 1)
        beeperConfig.ioTag = IO_TAG(BEEPER_OPT);
#endif

    beeperInit(&beeperConfig);
#endif

#ifdef INVERTER
    initInverter();
#endif

#ifdef USE_BST
    bstInit(BST_DEVICE);
#endif

#ifdef USE_SPI
#ifdef USE_SPI_DEVICE_1
    spiInit(SPIDEV_1);
#endif
#ifdef USE_SPI_DEVICE_2
    spiInit(SPIDEV_2);
#endif
#ifdef USE_SPI_DEVICE_3
#ifdef ALIENFLIGHTF3
    if (hardwareRevision == AFF3_REV_2) {
        spiInit(SPIDEV_3);
    }
#else
    spiInit(SPIDEV_3);
#endif
#endif
#endif

#ifdef VTX
    vtxInit();
#endif

#ifdef USE_HARDWARE_REVISION_DETECTION
    updateHardwareRevision();
#endif

#if defined(NAZE)
    if (hardwareRevision == NAZE32_SP) {
        serialRemovePort(SERIAL_PORT_SOFTSERIAL2);
    } else  {
        serialRemovePort(SERIAL_PORT_USART3);
    }
#endif

#if defined(SPRACINGF3) && defined(SONAR) && defined(USE_SOFTSERIAL2)
    if (feature(FEATURE_SONAR) && feature(FEATURE_SOFTSERIAL)) {
        serialRemovePort(SERIAL_PORT_SOFTSERIAL2);
    }
#endif

#if defined(SPRACINGF3MINI) || defined(OMNIBUS) || defined(X_RACERSPI)
#if defined(SONAR) && defined(USE_SOFTSERIAL1)
    if (feature(FEATURE_SONAR) && feature(FEATURE_SOFTSERIAL)) {
        serialRemovePort(SERIAL_PORT_SOFTSERIAL1);
    }
#endif
#endif

#ifdef USE_I2C
#if defined(NAZE)
    if (hardwareRevision != NAZE32_SP) {
        i2cInit(I2C_DEVICE);
    } else {
        if (!doesConfigurationUsePort(SERIAL_PORT_USART3)) {
            i2cInit(I2C_DEVICE);
        }
    }
#elif defined(CC3D)
    if (!doesConfigurationUsePort(SERIAL_PORT_USART3)) {
        i2cInit(I2C_DEVICE);
    }
#else
    i2cInit(I2C_DEVICE);
#endif
#endif

#ifdef USE_ADC
    drv_adc_config_t adc_params;

    adc_params.enableVBat = feature(FEATURE_VBAT);
    adc_params.enableRSSI = feature(FEATURE_RSSI_ADC);
    adc_params.enableCurrentMeter = feature(FEATURE_CURRENT_METER);
    adc_params.enableExternal1 = false;
#ifdef OLIMEXINO
    adc_params.enableExternal1 = true;
#endif
#ifdef NAZE
    // optional ADC5 input on rev.5 hardware
    adc_params.enableExternal1 = (hardwareRevision >= NAZE32_REV5);
#endif

    adcInit(&adc_params);
#endif


    initBoardAlignment(&masterConfig.boardAlignment);

#ifdef DISPLAY
    if (feature(FEATURE_DISPLAY)) {
        displayInit(&masterConfig.rxConfig);
    }
#endif

#ifdef USE_RTC6705
    if (feature(FEATURE_VTX)) {
        rtc6705_soft_spi_init();
        current_vtx_channel = masterConfig.vtx_channel;
        rtc6705_soft_spi_set_channel(vtx_freq[current_vtx_channel]);
        rtc6705_soft_spi_set_rf_power(masterConfig.vtx_power);
    }
#endif

#ifdef OSD
    if (feature(FEATURE_OSD)) {
        osdInit();
    }
#endif

    if (!sensorsAutodetect(&masterConfig.sensorAlignmentConfig,
            masterConfig.acc_hardware,
            masterConfig.mag_hardware,
            masterConfig.baro_hardware,
            masterConfig.mag_declination,
            masterConfig.gyro_lpf,
            masterConfig.gyro_sync_denom)) {
        // if gyro was not detected due to whatever reason, we give up now.
        failureMode(FAILURE_MISSING_ACC);
    }

    systemState |= SYSTEM_STATE_SENSORS_READY;

    LED1_ON;
    LED0_OFF;
    LED2_OFF;

    for (int i = 0; i < 10; i++) {
        LED1_TOGGLE;
        LED0_TOGGLE;
        delay(25);
        if (!(getBeeperOffMask() & (1 << (BEEPER_SYSTEM_INIT - 1)))) BEEP_ON;
        delay(25);
        BEEP_OFF;
    }
    LED0_OFF;
    LED1_OFF;

#ifdef MAG
    if (sensors(SENSOR_MAG))
        compassInit();
#endif

    imuInit();

    mspSerialInit();

#ifdef USE_CLI
    cliInit(&masterConfig.serialConfig);
#endif

    failsafeInit(&masterConfig.rxConfig, masterConfig.flight3DConfig.deadband3d_throttle);

    rxInit(&masterConfig.rxConfig, masterConfig.modeActivationConditions);

#ifdef GPS
    if (feature(FEATURE_GPS)) {
        gpsInit(
            &masterConfig.serialConfig,
            &masterConfig.gpsConfig
        );
        navigationInit(
            &masterConfig.gpsProfile,
            &currentProfile->pidProfile
        );
    }
#endif

#ifdef SONAR
    if (feature(FEATURE_SONAR)) {
        sonarInit();
    }
#endif

#ifdef LED_STRIP
    ledStripInit(masterConfig.ledConfigs, masterConfig.colors, masterConfig.modeColors, &masterConfig.specialColors);

    if (feature(FEATURE_LED_STRIP)) {
        ledStripEnable();
    }
#endif

#ifdef TELEMETRY
    if (feature(FEATURE_TELEMETRY)) {
        telemetryInit();
    }
#endif

#ifdef USB_CABLE_DETECTION
    usbCableDetectInit();
#endif

#ifdef TRANSPONDER
    if (feature(FEATURE_TRANSPONDER)) {
        transponderInit(masterConfig.transponderData);
        transponderEnable();
        transponderStartRepeating();
        systemState |= SYSTEM_STATE_TRANSPONDER_ENABLED;
    }
#endif

#ifdef USE_FLASHFS
#ifdef NAZE
    if (hardwareRevision == NAZE32_REV5) {
        m25p16_init(IOTAG_NONE);
    }
#elif defined(USE_FLASH_M25P16)
    m25p16_init(IOTAG_NONE);
#endif

    flashfsInit();
#endif

#ifdef USE_SDCARD
    bool sdcardUseDMA = false;

    sdcardInsertionDetectInit();

#ifdef SDCARD_DMA_CHANNEL_TX

#if defined(LED_STRIP) && defined(WS2811_DMA_CHANNEL)
    // Ensure the SPI Tx DMA doesn't overlap with the led strip
#ifdef STM32F4
    sdcardUseDMA = !feature(FEATURE_LED_STRIP) || SDCARD_DMA_CHANNEL_TX != WS2811_DMA_STREAM;
#else
    sdcardUseDMA = !feature(FEATURE_LED_STRIP) || SDCARD_DMA_CHANNEL_TX != WS2811_DMA_CHANNEL;
#endif
#else
    sdcardUseDMA = true;
#endif

#endif

    sdcard_init(sdcardUseDMA);

    afatfs_init();
#endif

    if (masterConfig.gyro_lpf > 0 && masterConfig.gyro_lpf < 7) {
        masterConfig.pid_process_denom = 1; // When gyro set to 1khz always set pid speed 1:1 to sampling speed
        masterConfig.gyro_sync_denom = 1;
    }

    setTargetPidLooptime((gyro.targetLooptime + LOOPTIME_SUSPEND_TIME) * masterConfig.pid_process_denom); // Initialize pid looptime

#ifdef BLACKBOX
    initBlackbox();
#endif

    if (masterConfig.mixerMode == MIXER_GIMBAL) {
        accSetCalibrationCycles(CALIBRATING_ACC_CYCLES);
    }
    gyroSetCalibrationCycles();
#ifdef BARO
    baroSetCalibrationCycles(CALIBRATING_BARO_CYCLES);
#endif

    // start all timers
    // TODO - not implemented yet
    timerStart();

    ENABLE_STATE(SMALL_ANGLE);
    DISABLE_ARMING_FLAG(PREVENT_ARMING);

#ifdef SOFTSERIAL_LOOPBACK
    // FIXME this is a hack, perhaps add a FUNCTION_LOOPBACK to support it properly
    loopbackPort = (serialPort_t*)&(softSerialPorts[0]);
    if (!loopbackPort->vTable) {
        loopbackPort = openSoftSerial(0, NULL, 19200, SERIAL_NOT_INVERTED);
    }
    serialPrint(loopbackPort, "LOOPBACK\r\n");
#endif

    // Now that everything has powered up the voltage and cell count be determined.

    if (feature(FEATURE_VBAT | FEATURE_CURRENT_METER))
        batteryInit(&masterConfig.batteryConfig);

#ifdef DISPLAY
    if (feature(FEATURE_DISPLAY)) {
#ifdef USE_OLED_GPS_DEBUG_PAGE_ONLY
        displayShowFixedPage(PAGE_GPS);
#else
        displayResetPageCycling();
        displayEnablePageCycling();
#endif
    }
#endif

#ifdef CJMCU
    LED2_ON;
#endif

    // Latch active features AGAIN since some may be modified by init().
    latchActiveFeatures();
    motorControlEnable = true;

    systemState |= SYSTEM_STATE_READY;
}

#ifdef SOFTSERIAL_LOOPBACK
void processLoopback(void) {
    if (loopbackPort) {
        uint8_t bytesWaiting;
        while ((bytesWaiting = serialRxBytesWaiting(loopbackPort))) {
            uint8_t b = serialRead(loopbackPort);
            serialWrite(loopbackPort, b);
        };
    }
}
#else
#define processLoopback()
#endif

void main_init(void)
{
    init();

    /* Setup scheduler */
    schedulerInit();
<<<<<<< HEAD
    rescheduleTask(TASK_GYROPID, gyro.targetLooptime + LOOPTIME_SUSPEND_TIME); // Add a littlebit of extra time to reduce busy wait
=======
    rescheduleTask(TASK_GYROPID, gyro.targetLooptime);
>>>>>>> 9d4c2406
    setTaskEnabled(TASK_GYROPID, true);

    if (sensors(SENSOR_ACC)) {
        setTaskEnabled(TASK_ACCEL, true);
        rescheduleTask(TASK_ACCEL, accSamplingInterval);
    }

    setTaskEnabled(TASK_ATTITUDE, sensors(SENSOR_ACC));
    setTaskEnabled(TASK_SERIAL, true);
#ifdef BEEPER
    setTaskEnabled(TASK_BEEPER, true);
#endif
    setTaskEnabled(TASK_BATTERY, feature(FEATURE_VBAT) || feature(FEATURE_CURRENT_METER));
    setTaskEnabled(TASK_RX, true);
#ifdef GPS
    setTaskEnabled(TASK_GPS, feature(FEATURE_GPS));
#endif
#ifdef MAG
    setTaskEnabled(TASK_COMPASS, sensors(SENSOR_MAG));
#if defined(USE_SPI) && defined(USE_MAG_AK8963)
    // fixme temporary solution for AK6983 via slave I2C on MPU9250
    rescheduleTask(TASK_COMPASS, 1000000 / 40);
#endif
#endif
#ifdef BARO
    setTaskEnabled(TASK_BARO, sensors(SENSOR_BARO));
#endif
#ifdef SONAR
    setTaskEnabled(TASK_SONAR, sensors(SENSOR_SONAR));
#endif
#if defined(BARO) || defined(SONAR)
    setTaskEnabled(TASK_ALTITUDE, sensors(SENSOR_BARO) || sensors(SENSOR_SONAR));
#endif
#ifdef DISPLAY
    setTaskEnabled(TASK_DISPLAY, feature(FEATURE_DISPLAY));
#endif
#ifdef TELEMETRY
    setTaskEnabled(TASK_TELEMETRY, feature(FEATURE_TELEMETRY));
    // Reschedule telemetry to 500hz for Jeti Exbus
    if (feature(FEATURE_TELEMETRY) || masterConfig.rxConfig.serialrx_provider == SERIALRX_JETIEXBUS) rescheduleTask(TASK_TELEMETRY, 2000);
#endif
#ifdef LED_STRIP
    setTaskEnabled(TASK_LEDSTRIP, feature(FEATURE_LED_STRIP));
#endif
#ifdef TRANSPONDER
    setTaskEnabled(TASK_TRANSPONDER, feature(FEATURE_TRANSPONDER));
#endif
#ifdef OSD
    setTaskEnabled(TASK_OSD, feature(FEATURE_OSD));
#endif
#ifdef USE_BST
    setTaskEnabled(TASK_BST_MASTER_PROCESS, true);
#endif
}

void main_step(void)
{
    scheduler();
    processLoopback();
}

#ifndef NOMAIN
int main(void)
{
    main_init();
    while(1) {
        main_step();
    }
}
#endif


#ifdef DEBUG_HARDFAULTS
//from: https://mcuoneclipse.com/2012/11/24/debugging-hard-faults-on-arm-cortex-m/
/**
 * hard_fault_handler_c:
 * This is called from the HardFault_HandlerAsm with a pointer the Fault stack
 * as the parameter. We can then read the values from the stack and place them
 * into local variables for ease of reading.
 * We then read the various Fault Status and Address Registers to help decode
 * cause of the fault.
 * The function ends with a BKPT instruction to force control back into the debugger
 */
void hard_fault_handler_c(unsigned long *hardfault_args)
{
  volatile unsigned long stacked_r0 ;
  volatile unsigned long stacked_r1 ;
  volatile unsigned long stacked_r2 ;
  volatile unsigned long stacked_r3 ;
  volatile unsigned long stacked_r12 ;
  volatile unsigned long stacked_lr ;
  volatile unsigned long stacked_pc ;
  volatile unsigned long stacked_psr ;
  volatile unsigned long _CFSR ;
  volatile unsigned long _HFSR ;
  volatile unsigned long _DFSR ;
  volatile unsigned long _AFSR ;
  volatile unsigned long _BFAR ;
  volatile unsigned long _MMAR ;

  stacked_r0 = ((unsigned long)hardfault_args[0]) ;
  stacked_r1 = ((unsigned long)hardfault_args[1]) ;
  stacked_r2 = ((unsigned long)hardfault_args[2]) ;
  stacked_r3 = ((unsigned long)hardfault_args[3]) ;
  stacked_r12 = ((unsigned long)hardfault_args[4]) ;
  stacked_lr = ((unsigned long)hardfault_args[5]) ;
  stacked_pc = ((unsigned long)hardfault_args[6]) ;
  stacked_psr = ((unsigned long)hardfault_args[7]) ;

  // Configurable Fault Status Register
  // Consists of MMSR, BFSR and UFSR
  _CFSR = (*((volatile unsigned long *)(0xE000ED28))) ;

  // Hard Fault Status Register
  _HFSR = (*((volatile unsigned long *)(0xE000ED2C))) ;

  // Debug Fault Status Register
  _DFSR = (*((volatile unsigned long *)(0xE000ED30))) ;

  // Auxiliary Fault Status Register
  _AFSR = (*((volatile unsigned long *)(0xE000ED3C))) ;

  // Read the Fault Address Registers. These may not contain valid values.
  // Check BFARVALID/MMARVALID to see if they are valid values
  // MemManage Fault Address Register
  _MMAR = (*((volatile unsigned long *)(0xE000ED34))) ;
  // Bus Fault Address Register
  _BFAR = (*((volatile unsigned long *)(0xE000ED38))) ;

  __asm("BKPT #0\n") ; // Break into the debugger
}

#else
void HardFault_Handler(void)
{
    LED2_ON;

    // fall out of the sky
    uint8_t requiredStateForMotors = SYSTEM_STATE_CONFIG_LOADED | SYSTEM_STATE_MOTORS_READY;
    if ((systemState & requiredStateForMotors) == requiredStateForMotors) {
        stopMotors();
    }
#ifdef TRANSPONDER
    // prevent IR LEDs from burning out.
    uint8_t requiredStateForTransponder = SYSTEM_STATE_CONFIG_LOADED | SYSTEM_STATE_TRANSPONDER_ENABLED;
    if ((systemState & requiredStateForTransponder) == requiredStateForTransponder) {
        transponderIrDisable();
    }
#endif

    LED1_OFF;
    LED0_OFF;

    while (1) {
#ifdef LED2
        delay(50);
        LED2_TOGGLE;
#endif
    }
}
#endif<|MERGE_RESOLUTION|>--- conflicted
+++ resolved
@@ -681,11 +681,7 @@
 
     /* Setup scheduler */
     schedulerInit();
-<<<<<<< HEAD
-    rescheduleTask(TASK_GYROPID, gyro.targetLooptime + LOOPTIME_SUSPEND_TIME); // Add a littlebit of extra time to reduce busy wait
-=======
     rescheduleTask(TASK_GYROPID, gyro.targetLooptime);
->>>>>>> 9d4c2406
     setTaskEnabled(TASK_GYROPID, true);
 
     if (sensors(SENSOR_ACC)) {
