--- conflicted
+++ resolved
@@ -92,8 +92,6 @@
     throttleAngleScale = calculateThrottleAngleScale(throttle_correction_angle);
 }
 
-<<<<<<< HEAD
-=======
 void imuInit(void)
 {
     smallAngle = lrintf(acc_1G * cos_approx(degreesToRadians(imuRuntimeConfig->small_angle)));
@@ -101,7 +99,6 @@
     gyroScaleRad = gyro.scale * (M_PIf / 180.0f) * 0.000001f;
 }
 
->>>>>>> 0150abf1
 float calculateThrottleAngleScale(uint16_t throttle_correction_angle)
 {
     return (1800.0f / M_PIf) * (900.0f / throttle_correction_angle);
