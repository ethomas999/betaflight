--- conflicted
+++ resolved
@@ -66,11 +66,8 @@
 typedef struct mixerConfig_s {
     int8_t yaw_direction;
     uint8_t tri_unarmed_servo;              // send tail servo correction pulses even when unarmed
-<<<<<<< HEAD
     int16_t servo_lowpass_freq;             // lowpass servo filter frequency selection; 1/1000ths of loop freq
     int8_t servo_lowpass_enable;            // enable/disable lowpass filter
-=======
->>>>>>> a81d686a
 } mixerConfig_t;
 
 typedef struct flight3DConfig_s {
@@ -95,7 +92,6 @@
     int8_t forwardFromChannel;              // RX channel index, 0 based.  See CHANNEL_FORWARDING_DISABLED
 } servoParam_t;
 
-<<<<<<< HEAD
 #define LOWPASS_NUM_COEF 3
 #define LPF_ROUND(x) (x < 0 ? (x - 0.5f) : (x + 0.5f))
 
@@ -116,8 +112,6 @@
 } lowpass_t;
 
 
-=======
->>>>>>> a81d686a
 extern int16_t motor[MAX_SUPPORTED_MOTORS];
 extern int16_t motor_disarmed[MAX_SUPPORTED_MOTORS];
 extern int16_t servo[MAX_SUPPORTED_SERVOS];
