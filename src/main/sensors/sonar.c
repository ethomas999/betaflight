--- conflicted
+++ resolved
@@ -54,71 +54,7 @@
 
 const sonarHardware_t *sonarGetHardwareConfiguration(batteryConfig_t *batteryConfig)
 {
-<<<<<<< HEAD
-#if defined(NAZE) || defined(EUSTM32F103RC) || defined(PORT103R)
-    static const sonarHardware_t const sonarPWM56 = {
-        .trigger_pin = Pin_8,   // PWM5 (PB8) - 5v tolerant
-        .trigger_gpio = GPIOB,
-        .echo_pin = Pin_9,      // PWM6 (PB9) - 5v tolerant
-        .echo_gpio = GPIOB,
-		.triggerIO = IO_TAG(PB8),
-		.echoIO = IO_TAG(PB9),
-    };
-    static const sonarHardware_t sonarRC78 = {
-        .trigger_pin = Pin_0,   // RX7 (PB0) - only 3.3v ( add a 1K Ohms resistor )
-        .trigger_gpio = GPIOB,
-        .echo_pin = Pin_1,      // RX8 (PB1) - only 3.3v ( add a 1K Ohms resistor )
-        .echo_gpio = GPIOB,
-		.triggerIO = IO_TAG(PB0),
-		.echoIO = IO_TAG(PB1),
-    };
-    // If we are using softserial, parallel PWM or ADC current sensor, then use motor pins 5 and 6 for sonar, otherwise use rc pins 7 and 8
-    if (feature(FEATURE_SOFTSERIAL)
-            || feature(FEATURE_RX_PARALLEL_PWM )
-            || (feature(FEATURE_CURRENT_METER) && batteryConfig->currentMeterType == CURRENT_SENSOR_ADC)) {
-        return &sonarPWM56;
-    } else {
-        return &sonarRC78;
-    }
-#elif defined(OLIMEXINO)
-    UNUSED(batteryConfig);
-    static const sonarHardware_t const sonarHardware = {
-        .trigger_pin = Pin_0,   // RX7 (PB0) - only 3.3v ( add a 1K Ohms resistor )
-        .trigger_gpio = GPIOB,
-        .echo_pin = Pin_1,      // RX8 (PB1) - only 3.3v ( add a 1K Ohms resistor )
-        .echo_gpio = GPIOB,
-		.triggerIO = IO_TAG(PB0),
-		.echoIO = IO_TAG(PB1),
-    };
-    return &sonarHardware;
-#elif defined(CC3D)
-    UNUSED(batteryConfig);
-    static const sonarHardware_t const sonarHardware = {
-        .trigger_pin = Pin_5,   // (PB5)
-        .trigger_gpio = GPIOB,
-        .echo_pin = Pin_0,      // (PB0) - only 3.3v ( add a 1K Ohms resistor )
-        .echo_gpio = GPIOB,
-		.triggerIO = IO_TAG(PB5),
-		.echoIO = IO_TAG(PB0),
-    };
-    return &sonarHardware;
-    
-// TODO - move sonar pin selection to CLI
-#elif defined(SPRACINGF3) || defined(SPRACINGF3MINI) || defined(FURYF3) || defined(RMDO) || defined(OMNIBUS)
-    UNUSED(batteryConfig);
-    static const sonarHardware_t const sonarHardware = {
-        .trigger_pin = Pin_0,   // RC_CH7 (PB0) - only 3.3v ( add a 1K Ohms resistor )
-        .trigger_gpio = GPIOB,
-        .echo_pin = Pin_1,      // RC_CH8 (PB1) - only 3.3v ( add a 1K Ohms resistor )
-        .echo_gpio = GPIOB,
-		.triggerIO = IO_TAG(PB0),
-		.echoIO = IO_TAG(PB1),
-    };
-    return &sonarHardware;
-#elif defined(SPARKY)
-=======
 #if defined(SONAR_TRIGGER_PIN) && defined(SONAR_ECHO_PIN)
->>>>>>> 8d41a07a
     UNUSED(batteryConfig);
     static const sonarHardware_t const sonarHardware = {
 		.triggerIO = IO_TAG(SONAR_TRIGGER_PIN),
